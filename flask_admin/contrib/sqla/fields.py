--- conflicted
+++ resolved
@@ -276,11 +276,7 @@
 
         # Handle request data
         for field in self.entries:
-<<<<<<< HEAD
-            field_id = str(field.get_pk())
-=======
             field_id = get_field_id(field)
->>>>>>> 93c78122
 
             is_created = field_id not in pk_map
             if not is_created:
@@ -300,11 +296,7 @@
 
 def get_pk_from_identity(obj):
     # TODO: Remove me
-<<<<<<< HEAD
     key = identity_key(instance=obj)[1]
-    return u':'.join(text_type(x) for x in key)
-=======
-    cls, key = identity_key(instance=obj)
     return u':'.join(text_type(x) for x in key)
 
 
@@ -329,5 +321,4 @@
     if isinstance(field_id, tuple):
         return tuple(text_type(_) for _ in field_id)
 
-    return text_type(field_id)
->>>>>>> 93c78122
+    return text_type(field_id)