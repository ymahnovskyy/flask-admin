--- conflicted
+++ resolved
@@ -347,24 +347,11 @@
         if isinstance(sort_field, string_types):
             field = getattr(self.model, sort_field)
         elif isinstance(sort_field, Field):
-<<<<<<< HEAD
-            try:
-                if sort_field.model_class != self.model:
-                    query = self._handle_join(query, sort_field, joins)
-            except AttributeError:
-                if sort_field.model != self.model:
-                    query = self._handle_join(query, sort_field, joins)
-
-            query = query.order_by(sort_field.desc() if sort_desc else sort_field.asc())
-
-        return query, joins
-=======
             if sort_field.model_class != self.model:
                 query = self._handle_join(query, sort_field, joins)
             field = sort_field
         clause = field.desc() if sort_desc else field.asc()
         return query, joins, clause
->>>>>>> 0ece5c84
 
     def get_query(self):
         return self.model.select()
