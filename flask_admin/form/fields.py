--- conflicted
+++ resolved
@@ -133,11 +133,9 @@
             self.data = self.coerce(valuelist[0])
 
     def _value(self):
-<<<<<<< HEAD
         if isinstance(self.data, (list, tuple)):
             return u','.join(as_unicode(v) for v in self.data)
+        elif self.data:
+            return as_unicode(self.data)
         else:
-            return as_unicode(self.data)
-=======
-        return u', '.join(self.data or [])
->>>>>>> d1b8b15f
+            return u''