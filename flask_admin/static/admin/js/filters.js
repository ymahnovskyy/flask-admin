--- conflicted
+++ resolved
@@ -39,25 +39,14 @@
 
         // Filter list
         $el.append(
-<<<<<<< HEAD
             $('<td/>').append(
-                $('<a href="#" class="btn remove-filter" />')
+                $('<a href="#" class="btn btn-filter remove-filter" />')
                     .append($('<span class="close-icon">&times;</span>'))
                     .append('&nbsp;')
                     .append(name)
                     .click(removeFilter)
                 )
         );
-=======
-                $('<td/>').append(
-                    $('<a href="#" class="btn btn-filter remove-filter" />')
-                        .append($('<span class="close-icon">&times;</span>'))
-                        .append('&nbsp;')
-                        .append(name)
-                        .click(removeFilter)
-                    )
-            );
->>>>>>> d2dc7074
 
         // Filter type
         var $select = $('<select class="filter-op" />')
@@ -91,13 +80,8 @@
             $field.select2({width: 'resolve'});
         } else
         {
-<<<<<<< HEAD
-            $field = $('<input type="text" class="filter-val" />')
+            $field = $('<input type="text" class="filter-val form-control" />')
                         .attr('name', makeName(filter.arg));
-=======
-            $field = $('<input type="text" class="filter-val form-control" />')
-                        .attr('name', 'flt' + lastCount + '_' + optId);
->>>>>>> d2dc7074
             $el.append($('<td/>').append($field));
         }
 
