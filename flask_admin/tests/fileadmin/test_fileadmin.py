import os
import os.path as op
import unittest

from nose.tools import eq_, ok_, with_setup

from flask_admin.contrib import fileadmin
from flask_admin import Admin
from flask import Flask

from . import setup

try:
    from StringIO import StringIO
except ImportError:
    from io import StringIO


class Base:
    class FileAdminTests(unittest.TestCase):
        _test_files_root = op.join(op.dirname(__file__), 'files')

        def fileadmin_class(self):
            raise NotImplementedError

<<<<<<< HEAD
        def fileadmin_args(self):
            raise NotImplementedError

        def test_file_admin(self):
            fileadmin_class = self.fileadmin_class()
            fileadmin_args, fileadmin_kwargs = self.fileadmin_args()

            app, admin = setup()

            class MyFileAdmin(fileadmin_class):
                editable_extensions = ('txt',)

            view_kwargs = dict(fileadmin_kwargs)
            view_kwargs.setdefault('name', 'Files')
            view = MyFileAdmin(*fileadmin_args, **view_kwargs)

            admin.add_view(view)

            client = app.test_client()

            # index
            rv = client.get('/admin/myfileadmin/')
            eq_(rv.status_code, 200)
            ok_('path=dummy.txt' in rv.data.decode('utf-8'))

            # edit
            rv = client.get('/admin/myfileadmin/edit/?path=dummy.txt')
            eq_(rv.status_code, 200)
            ok_('dummy.txt' in rv.data.decode('utf-8'))

            rv = client.post('/admin/myfileadmin/edit/?path=dummy.txt',
                             data=dict(content='new_string'))
            eq_(rv.status_code, 302)

            rv = client.get('/admin/myfileadmin/edit/?path=dummy.txt')
            eq_(rv.status_code, 200)
            ok_('dummy.txt' in rv.data.decode('utf-8'))
            ok_('new_string' in rv.data.decode('utf-8'))

            # rename
            rv = client.get('/admin/myfileadmin/rename/?path=dummy.txt')
            eq_(rv.status_code, 200)
            ok_('dummy.txt' in rv.data.decode('utf-8'))

            rv = client.post('/admin/myfileadmin/rename/?path=dummy.txt',
                             data=dict(name='dummy_renamed.txt',
                                       path='dummy.txt'))
            eq_(rv.status_code, 302)

            rv = client.get('/admin/myfileadmin/')
            eq_(rv.status_code, 200)
            ok_('path=dummy_renamed.txt' in rv.data.decode('utf-8'))
            ok_('path=dummy.txt' not in rv.data.decode('utf-8'))

            # upload
            rv = client.get('/admin/myfileadmin/upload/')
            eq_(rv.status_code, 200)

            rv = client.post('/admin/myfileadmin/upload/',
                             data=dict(upload=(StringIO(""), 'dummy.txt')))
            eq_(rv.status_code, 302)

            rv = client.get('/admin/myfileadmin/')
            eq_(rv.status_code, 200)
            ok_('path=dummy.txt' in rv.data.decode('utf-8'))
            ok_('path=dummy_renamed.txt' in rv.data.decode('utf-8'))

            # delete
            rv = client.post('/admin/myfileadmin/delete/',
                             data=dict(path='dummy_renamed.txt'))
            eq_(rv.status_code, 302)

            rv = client.get('/admin/myfileadmin/')
            eq_(rv.status_code, 200)
            ok_('path=dummy_renamed.txt' not in rv.data.decode('utf-8'))
            ok_('path=dummy.txt' in rv.data.decode('utf-8'))

            # mkdir
            rv = client.get('/admin/myfileadmin/mkdir/')
            eq_(rv.status_code, 200)

            rv = client.post('/admin/myfileadmin/mkdir/',
                             data=dict(name='dummy_dir'))
            eq_(rv.status_code, 302)

            rv = client.get('/admin/myfileadmin/')
            eq_(rv.status_code, 200)
            ok_('path=dummy.txt' in rv.data.decode('utf-8'))
            ok_('path=dummy_dir' in rv.data.decode('utf-8'))

            # rename - directory
            rv = client.get('/admin/myfileadmin/rename/?path=dummy_dir')
            eq_(rv.status_code, 200)
            ok_('dummy_dir' in rv.data.decode('utf-8'))

            rv = client.post('/admin/myfileadmin/rename/?path=dummy_dir',
                             data=dict(name='dummy_renamed_dir',
                                       path='dummy_dir'))
            eq_(rv.status_code, 302)

            rv = client.get('/admin/myfileadmin/')
            eq_(rv.status_code, 200)
            ok_('path=dummy_renamed_dir' in rv.data.decode('utf-8'))
            ok_('path=dummy_dir' not in rv.data.decode('utf-8'))

            # delete - directory
            rv = client.post('/admin/myfileadmin/delete/',
                             data=dict(path='dummy_renamed_dir'))
            eq_(rv.status_code, 302)

            rv = client.get('/admin/myfileadmin/')
            eq_(rv.status_code, 200)
            ok_('path=dummy_renamed_dir' not in rv.data.decode('utf-8'))
            ok_('path=dummy.txt' in rv.data.decode('utf-8'))

        def test_modal_edit(self):
            # bootstrap 2 - test edit_modal
            app_bs2 = Flask(__name__)
            admin_bs2 = Admin(app_bs2, template_mode="bootstrap2")

            fileadmin_class = self.fileadmin_class()
            fileadmin_args, fileadmin_kwargs = self.fileadmin_args()

            class EditModalOn(fileadmin_class):
                edit_modal = True
                editable_extensions = ('txt',)

            class EditModalOff(fileadmin_class):
                edit_modal = False
                editable_extensions = ('txt',)

            on_view_kwargs = dict(fileadmin_kwargs)
            on_view_kwargs.setdefault('endpoint', 'edit_modal_on')
            edit_modal_on = EditModalOn(*fileadmin_args, **on_view_kwargs)

            off_view_kwargs = dict(fileadmin_kwargs)
            off_view_kwargs.setdefault('endpoint', 'edit_modal_off')
            edit_modal_off = EditModalOff(*fileadmin_args, **off_view_kwargs)

            admin_bs2.add_view(edit_modal_on)
            admin_bs2.add_view(edit_modal_off)

            client_bs2 = app_bs2.test_client()

            # bootstrap 2 - ensure modal window is added when edit_modal is
            # enabled
            rv = client_bs2.get('/admin/edit_modal_on/')
            eq_(rv.status_code, 200)
            data = rv.data.decode('utf-8')
            ok_('fa_modal_window' in data)

            # bootstrap 2 - test edit modal disabled
            rv = client_bs2.get('/admin/edit_modal_off/')
            eq_(rv.status_code, 200)
            data = rv.data.decode('utf-8')
            ok_('fa_modal_window' not in data)

            # bootstrap 3
            app_bs3 = Flask(__name__)
            admin_bs3 = Admin(app_bs3, template_mode="bootstrap3")

            admin_bs3.add_view(edit_modal_on)
            admin_bs3.add_view(edit_modal_off)

            client_bs3 = app_bs3.test_client()

            # bootstrap 3 - ensure modal window is added when edit_modal is
            # enabled
            rv = client_bs3.get('/admin/edit_modal_on/')
            eq_(rv.status_code, 200)
            data = rv.data.decode('utf-8')
            ok_('fa_modal_window' in data)

            # bootstrap 3 - test modal disabled
            rv = client_bs3.get('/admin/edit_modal_off/')
            eq_(rv.status_code, 200)
            data = rv.data.decode('utf-8')
            ok_('fa_modal_window' not in data)


class LocalFileAdminTests(Base.FileAdminTests):
    def fileadmin_class(self):
        return fileadmin.FileAdmin

    def fileadmin_args(self):
        return (self._test_files_root, '/files'), {}
=======
    rv = client.get('/admin/myfileadmin/')
    eq_(rv.status_code, 200)
    ok_('path=dummy_renamed.txt' in rv.data.decode('utf-8'))
    ok_('path=dummy.txt' not in rv.data.decode('utf-8'))

    # upload
    rv = client.get('/admin/myfileadmin/upload/')
    eq_(rv.status_code, 200)

    rv = client.post('/admin/myfileadmin/upload/', data=dict(
        upload=(StringIO(""), 'dummy.txt'),
    ))
    eq_(rv.status_code, 302)

    rv = client.get('/admin/myfileadmin/')
    eq_(rv.status_code, 200)
    ok_('path=dummy.txt' in rv.data.decode('utf-8'))
    ok_('path=dummy_renamed.txt' in rv.data.decode('utf-8'))

    # delete
    rv = client.post('/admin/myfileadmin/delete/', data=dict(
        path='dummy_renamed.txt'
    ))
    eq_(rv.status_code, 302)

    rv = client.get('/admin/myfileadmin/')
    eq_(rv.status_code, 200)
    ok_('path=dummy_renamed.txt' not in rv.data.decode('utf-8'))
    ok_('path=dummy.txt' in rv.data.decode('utf-8'))

    # mkdir
    rv = client.get('/admin/myfileadmin/mkdir/')
    eq_(rv.status_code, 200)

    rv = client.post('/admin/myfileadmin/mkdir/', data=dict(
        name='dummy_dir'
    ))
    eq_(rv.status_code, 302)

    rv = client.get('/admin/myfileadmin/')
    eq_(rv.status_code, 200)
    ok_('path=dummy.txt' in rv.data.decode('utf-8'))
    ok_('path=dummy_dir' in rv.data.decode('utf-8'))

    # rename - directory
    rv = client.get('/admin/myfileadmin/rename/?path=dummy_dir')
    eq_(rv.status_code, 200)
    ok_('dummy_dir' in rv.data.decode('utf-8'))

    rv = client.post('/admin/myfileadmin/rename/?path=dummy_dir', data=dict(
        name='dummy_renamed_dir',
        path='dummy_dir'
    ))
    eq_(rv.status_code, 302)

    rv = client.get('/admin/myfileadmin/')
    eq_(rv.status_code, 200)
    ok_('path=dummy_renamed_dir' in rv.data.decode('utf-8'))
    ok_('path=dummy_dir' not in rv.data.decode('utf-8'))

    # delete - directory
    rv = client.post('/admin/myfileadmin/delete/', data=dict(
        path='dummy_renamed_dir'
    ))
    eq_(rv.status_code, 302)

    rv = client.get('/admin/myfileadmin/')
    eq_(rv.status_code, 200)
    ok_('path=dummy_renamed_dir' not in rv.data.decode('utf-8'))
    ok_('path=dummy.txt' in rv.data.decode('utf-8'))


def add_file():
    # make sure that 'files/dummy2.txt' exists, is newest and has bigger size
    with open(op.join(op.dirname(__file__), 'files', 'dummy2.txt'), 'w') as fp:
        fp.write('test')


def remove_file():
    try:
        os.remove(op.join(op.dirname(__file__), 'files', 'dummy2.txt'))
    except (IOError, OSError):
        pass


@with_setup(add_file, remove_file)
def test_fileadmin_sort_bogus_url_param():
    app, admin, view = create_view()
    client = app.test_client()

    rv = client.get('/admin/myfileadmin/?sort=bogus')
    eq_(rv.status_code, 200)
    ok_(rv.data.decode('utf-8').find('path=dummy2.txt') <
        rv.data.decode('utf-8').find('path=dummy.txt'))

    rv = client.get('/admin/myfileadmin/?sort=name')
    eq_(rv.status_code, 200)
    ok_(rv.data.decode('utf-8').find('path=dummy.txt') <
        rv.data.decode('utf-8').find('path=dummy2.txt'))


def test_modal_edit():
    # bootstrap 2 - test edit_modal
    app_bs2 = Flask(__name__)
    admin_bs2 = Admin(app_bs2, template_mode="bootstrap2")

    class EditModalOn(fileadmin.FileAdmin):
        edit_modal = True
        editable_extensions = ('txt',)

    class EditModalOff(fileadmin.FileAdmin):
        edit_modal = False
        editable_extensions = ('txt',)

    path = op.join(op.dirname(__file__), 'files')
    edit_modal_on = EditModalOn(path, '/files/', endpoint='edit_modal_on')
    edit_modal_off = EditModalOff(path, '/files/', endpoint='edit_modal_off')

    admin_bs2.add_view(edit_modal_on)
    admin_bs2.add_view(edit_modal_off)

    client_bs2 = app_bs2.test_client()

    # bootstrap 2 - ensure modal window is added when edit_modal is enabled
    rv = client_bs2.get('/admin/edit_modal_on/')
    eq_(rv.status_code, 200)
    data = rv.data.decode('utf-8')
    ok_('fa_modal_window' in data)

    # bootstrap 2 - test edit modal disabled
    rv = client_bs2.get('/admin/edit_modal_off/')
    eq_(rv.status_code, 200)
    data = rv.data.decode('utf-8')
    ok_('fa_modal_window' not in data)

    # bootstrap 3
    app_bs3 = Flask(__name__)
    admin_bs3 = Admin(app_bs3, template_mode="bootstrap3")

    admin_bs3.add_view(edit_modal_on)
    admin_bs3.add_view(edit_modal_off)

    client_bs3 = app_bs3.test_client()

    # bootstrap 3 - ensure modal window is added when edit_modal is enabled
    rv = client_bs3.get('/admin/edit_modal_on/')
    eq_(rv.status_code, 200)
    data = rv.data.decode('utf-8')
    ok_('fa_modal_window' in data)

    # bootstrap 3 - test modal disabled
    rv = client_bs3.get('/admin/edit_modal_off/')
    eq_(rv.status_code, 200)
    data = rv.data.decode('utf-8')
    ok_('fa_modal_window' not in data)
>>>>>>> e002fa90
<|MERGE_RESOLUTION|>--- conflicted
+++ resolved
@@ -23,7 +23,6 @@
         def fileadmin_class(self):
             raise NotImplementedError
 
-<<<<<<< HEAD
         def fileadmin_args(self):
             raise NotImplementedError
 
@@ -138,6 +137,32 @@
             eq_(rv.status_code, 200)
             ok_('path=dummy_renamed_dir' not in rv.data.decode('utf-8'))
             ok_('path=dummy.txt' in rv.data.decode('utf-8'))
+
+        def add_file():
+            # make sure that 'files/dummy2.txt' exists, is newest and has bigger size
+            with open(op.join(op.dirname(__file__), 'files', 'dummy2.txt'), 'w') as fp:
+                fp.write('test')
+
+        def remove_file():
+            try:
+                os.remove(op.join(op.dirname(__file__), 'files', 'dummy2.txt'))
+            except (IOError, OSError):
+                pass
+
+        @with_setup(add_file, remove_file)
+        def test_fileadmin_sort_bogus_url_param():
+            app, admin, view = create_view()
+            client = app.test_client()
+
+            rv = client.get('/admin/myfileadmin/?sort=bogus')
+            eq_(rv.status_code, 200)
+            ok_(rv.data.decode('utf-8').find('path=dummy2.txt') <
+                rv.data.decode('utf-8').find('path=dummy.txt'))
+
+            rv = client.get('/admin/myfileadmin/?sort=name')
+            eq_(rv.status_code, 200)
+            ok_(rv.data.decode('utf-8').find('path=dummy.txt') <
+                rv.data.decode('utf-8').find('path=dummy2.txt'))
 
         def test_modal_edit(self):
             # bootstrap 2 - test edit_modal
@@ -209,161 +234,4 @@
         return fileadmin.FileAdmin
 
     def fileadmin_args(self):
-        return (self._test_files_root, '/files'), {}
-=======
-    rv = client.get('/admin/myfileadmin/')
-    eq_(rv.status_code, 200)
-    ok_('path=dummy_renamed.txt' in rv.data.decode('utf-8'))
-    ok_('path=dummy.txt' not in rv.data.decode('utf-8'))
-
-    # upload
-    rv = client.get('/admin/myfileadmin/upload/')
-    eq_(rv.status_code, 200)
-
-    rv = client.post('/admin/myfileadmin/upload/', data=dict(
-        upload=(StringIO(""), 'dummy.txt'),
-    ))
-    eq_(rv.status_code, 302)
-
-    rv = client.get('/admin/myfileadmin/')
-    eq_(rv.status_code, 200)
-    ok_('path=dummy.txt' in rv.data.decode('utf-8'))
-    ok_('path=dummy_renamed.txt' in rv.data.decode('utf-8'))
-
-    # delete
-    rv = client.post('/admin/myfileadmin/delete/', data=dict(
-        path='dummy_renamed.txt'
-    ))
-    eq_(rv.status_code, 302)
-
-    rv = client.get('/admin/myfileadmin/')
-    eq_(rv.status_code, 200)
-    ok_('path=dummy_renamed.txt' not in rv.data.decode('utf-8'))
-    ok_('path=dummy.txt' in rv.data.decode('utf-8'))
-
-    # mkdir
-    rv = client.get('/admin/myfileadmin/mkdir/')
-    eq_(rv.status_code, 200)
-
-    rv = client.post('/admin/myfileadmin/mkdir/', data=dict(
-        name='dummy_dir'
-    ))
-    eq_(rv.status_code, 302)
-
-    rv = client.get('/admin/myfileadmin/')
-    eq_(rv.status_code, 200)
-    ok_('path=dummy.txt' in rv.data.decode('utf-8'))
-    ok_('path=dummy_dir' in rv.data.decode('utf-8'))
-
-    # rename - directory
-    rv = client.get('/admin/myfileadmin/rename/?path=dummy_dir')
-    eq_(rv.status_code, 200)
-    ok_('dummy_dir' in rv.data.decode('utf-8'))
-
-    rv = client.post('/admin/myfileadmin/rename/?path=dummy_dir', data=dict(
-        name='dummy_renamed_dir',
-        path='dummy_dir'
-    ))
-    eq_(rv.status_code, 302)
-
-    rv = client.get('/admin/myfileadmin/')
-    eq_(rv.status_code, 200)
-    ok_('path=dummy_renamed_dir' in rv.data.decode('utf-8'))
-    ok_('path=dummy_dir' not in rv.data.decode('utf-8'))
-
-    # delete - directory
-    rv = client.post('/admin/myfileadmin/delete/', data=dict(
-        path='dummy_renamed_dir'
-    ))
-    eq_(rv.status_code, 302)
-
-    rv = client.get('/admin/myfileadmin/')
-    eq_(rv.status_code, 200)
-    ok_('path=dummy_renamed_dir' not in rv.data.decode('utf-8'))
-    ok_('path=dummy.txt' in rv.data.decode('utf-8'))
-
-
-def add_file():
-    # make sure that 'files/dummy2.txt' exists, is newest and has bigger size
-    with open(op.join(op.dirname(__file__), 'files', 'dummy2.txt'), 'w') as fp:
-        fp.write('test')
-
-
-def remove_file():
-    try:
-        os.remove(op.join(op.dirname(__file__), 'files', 'dummy2.txt'))
-    except (IOError, OSError):
-        pass
-
-
-@with_setup(add_file, remove_file)
-def test_fileadmin_sort_bogus_url_param():
-    app, admin, view = create_view()
-    client = app.test_client()
-
-    rv = client.get('/admin/myfileadmin/?sort=bogus')
-    eq_(rv.status_code, 200)
-    ok_(rv.data.decode('utf-8').find('path=dummy2.txt') <
-        rv.data.decode('utf-8').find('path=dummy.txt'))
-
-    rv = client.get('/admin/myfileadmin/?sort=name')
-    eq_(rv.status_code, 200)
-    ok_(rv.data.decode('utf-8').find('path=dummy.txt') <
-        rv.data.decode('utf-8').find('path=dummy2.txt'))
-
-
-def test_modal_edit():
-    # bootstrap 2 - test edit_modal
-    app_bs2 = Flask(__name__)
-    admin_bs2 = Admin(app_bs2, template_mode="bootstrap2")
-
-    class EditModalOn(fileadmin.FileAdmin):
-        edit_modal = True
-        editable_extensions = ('txt',)
-
-    class EditModalOff(fileadmin.FileAdmin):
-        edit_modal = False
-        editable_extensions = ('txt',)
-
-    path = op.join(op.dirname(__file__), 'files')
-    edit_modal_on = EditModalOn(path, '/files/', endpoint='edit_modal_on')
-    edit_modal_off = EditModalOff(path, '/files/', endpoint='edit_modal_off')
-
-    admin_bs2.add_view(edit_modal_on)
-    admin_bs2.add_view(edit_modal_off)
-
-    client_bs2 = app_bs2.test_client()
-
-    # bootstrap 2 - ensure modal window is added when edit_modal is enabled
-    rv = client_bs2.get('/admin/edit_modal_on/')
-    eq_(rv.status_code, 200)
-    data = rv.data.decode('utf-8')
-    ok_('fa_modal_window' in data)
-
-    # bootstrap 2 - test edit modal disabled
-    rv = client_bs2.get('/admin/edit_modal_off/')
-    eq_(rv.status_code, 200)
-    data = rv.data.decode('utf-8')
-    ok_('fa_modal_window' not in data)
-
-    # bootstrap 3
-    app_bs3 = Flask(__name__)
-    admin_bs3 = Admin(app_bs3, template_mode="bootstrap3")
-
-    admin_bs3.add_view(edit_modal_on)
-    admin_bs3.add_view(edit_modal_off)
-
-    client_bs3 = app_bs3.test_client()
-
-    # bootstrap 3 - ensure modal window is added when edit_modal is enabled
-    rv = client_bs3.get('/admin/edit_modal_on/')
-    eq_(rv.status_code, 200)
-    data = rv.data.decode('utf-8')
-    ok_('fa_modal_window' in data)
-
-    # bootstrap 3 - test modal disabled
-    rv = client_bs3.get('/admin/edit_modal_off/')
-    eq_(rv.status_code, 200)
-    data = rv.data.decode('utf-8')
-    ok_('fa_modal_window' not in data)
->>>>>>> e002fa90
+        return (self._test_files_root, '/files'), {}